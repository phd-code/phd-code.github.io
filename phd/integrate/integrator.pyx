--- conflicted
+++ resolved
@@ -1,16 +1,9 @@
 from ..utils.particle_tags import ParticleTAGS
 
-<<<<<<< HEAD
 from ..mesh.mesh cimport Mesh
 from ..riemann.riemann cimport RiemannBase
-from ..containers.containers cimport CarrayContainer
+from ..containers.containers cimport CarrayContainer, ParticleContainer
 from ..utils.carray cimport DoubleArray, IntArray, LongLongArray, LongArray
-=======
-from mesh.mesh cimport Mesh
-from riemann.riemann cimport RiemannBase
-from containers.containers cimport CarrayContainer, ParticleContainer
-from utils.carray cimport DoubleArray, IntArray, LongLongArray, LongArray
->>>>>>> 94c108f7
 from libc.math cimport sqrt, fabs, fmin, pow
 
 import numpy as np
